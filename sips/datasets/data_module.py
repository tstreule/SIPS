--- conflicted
+++ resolved
@@ -1,32 +1,21 @@
 import json
-<<<<<<< HEAD
+from pathlib import Path
+from warnings import warn
 
 import pytorch_lightning as pl
 import torch
 from PIL import Image
-from torch.utils.data import DataLoader
+from torch.utils.data import DataLoader, random_split
 from torchvision.transforms import Compose, PILToTensor, Resize
 
 from sips.configs.base_config import _DatasetsConfig
 from sips.data import CameraParams, CameraPose, SonarBatch, SonarDatumPair
+from sips.data_extraction.init_preprocessing import call_preprocessing_steps
 from sips.datasets.dataset import DummySonarDataset, SonarDataset, _SonarDatasetBase
 
 # ==========================================================================
 # Base
 
-=======
-from json import JSONDecodeError
-from pathlib import Path
-from warnings import warn
-
-import pytorch_lightning as pl
-from torch.utils.data import DataLoader, random_split
-
-from sips.configs.base_config import _DatasetsConfig
-from sips.data import SonarBatch, SonarDatumPair
-from sips.data_extraction.init_preprocessing import call_preprocessing_steps
-from sips.datasets.dataset import SonarDataset
->>>>>>> 184b17d0
 
 def _make_dataloader(
     dataset: _SonarDatasetBase, config: _DatasetsConfig
@@ -60,7 +49,6 @@
         Only called on 1 GPU/TPU in distributed
 
         """
-<<<<<<< HEAD
         raise NotImplementedError
 
     def setup(self, stage: str) -> None:
@@ -97,8 +85,6 @@
         Only called on 1 GPU/TPU in distributed
 
         """
-        ...
-=======
         rosbags = self.config.rosbags
         poses: dict[int, dict[str, dict[str, float] | int | str]] = {}
         tuples: list[tuple[int, int]] = []
@@ -115,7 +101,7 @@
             except IOError:
                 warn(f"unfiltered_pose_data.json file missing of {this_rosbag}")
                 continue
-            except JSONDecodeError:
+            except json.JSONDecodeError:
                 warn(f"unfiltered_pose_data.json file empty of {this_rosbag}")
                 continue
             try:
@@ -124,7 +110,7 @@
             except IOError:
                 warn(f"tuple_stamps.json file missing of {this_rosbag}")
                 continue
-            except JSONDecodeError:
+            except json.JSONDecodeError:
                 warn(f"tuple_stamps.json file empty of {this_rosbag}")
                 continue
             config_num = int(source_dir.name)
@@ -140,7 +126,6 @@
             json.dump(poses, f, indent=2)
         with open("data/tuples.json", "w") as f:
             json.dump(tuples, f, indent=2)
->>>>>>> 184b17d0
 
     def setup(self, stage: str) -> None:
         """
@@ -156,11 +141,6 @@
         Called on every process in DDP
 
         """
-<<<<<<< HEAD
-        ...
-        self.data_train: _SonarDatasetBase = DummySonarDataset(n=100)
-        self.data_val: _SonarDatasetBase = DummySonarDataset(n=10)
-=======
         dataset = SonarDataset(self.config)
         train_set, val_set = random_split(
             dataset, [self.config.train_ratio, self.config.val_ratio]
@@ -168,7 +148,6 @@
 
         self.data_train = SonarDataset(self.config, train_set)
         self.data_val = SonarDataset(self.config, val_set)
->>>>>>> 184b17d0
 
     def train_dataloader(self) -> DataLoader[SonarDatumPair]:
         return _make_dataloader(self.data_train, self.config)
